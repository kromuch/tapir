val scala2_11 = "2.11.12"
val scala2_12 = "2.12.8"
lazy val commonSettings = commonSmlBuildSettings ++ ossPublishSettings ++ Seq(
  organization := "com.softwaremill.tapir",
  scalaVersion := scala2_12,
  scalafmtOnCompile := true,
  crossScalaVersions := Seq(scala2_11, scala2_12),
  scalacOptions ++= 
    (CrossVersion.partialVersion(scalaVersion.value) match {
      case Some((2, 11)) =>
        Seq(
          "-Xexperimental",
          "-Ypartial-unification"
        )
      case _ =>
        Nil
    })
)

val scalaTest = "org.scalatest" %% "scalatest" % "3.0.7"

val http4sVersion = "0.20.1"
val circeVersion = "0.11.1"
val sttpVersion = "1.5.17"

lazy val loggerDependencies = Seq(
  "ch.qos.logback" % "logback-classic" % "1.2.3",
  "ch.qos.logback" % "logback-core" % "1.2.3",
  "com.typesafe.scala-logging" %% "scala-logging" % "3.9.0"
)

lazy val rootProject = (project in file("."))
  .settings(commonSettings: _*)
  .settings(publishArtifact := false, name := "tapir")
  .aggregate(core,
             circeJson,
             openapiModel,
             openapiCirce,
             openapiCirceYaml,
             openapiDocs,
             serverTests,
             akkaHttpServer,
             http4sServer,
             sttpClient,
             tests,
             playground)

// core

lazy val core: Project = (project in file("core"))
  .settings(commonSettings: _*)
  .settings(
    name := "tapir-core",
    libraryDependencies ++= Seq(
      "com.softwaremill" %% "magnolia" % "0.11.0-sml",
      scalaTest % "test"
    )
  )
  .enablePlugins(spray.boilerplate.BoilerplatePlugin)

lazy val tests: Project = (project in file("tests"))
  .settings(commonSettings: _*)
  .settings(
    name := "tapir-tests",
    publishArtifact := false,
    libraryDependencies ++= Seq(
      scalaTest,
      "com.softwaremill.macwire" %% "macros" % "2.3.2" % "provided"
    ),
    libraryDependencies ++= loggerDependencies
  )
  .dependsOn(core, circeJson)

// json

lazy val circeJson: Project = (project in file("json/circe"))
  .settings(commonSettings: _*)
  .settings(
    name := "tapir-json-circe",
    libraryDependencies ++= Seq(
      "io.circe" %% "circe-core" % circeVersion,
      "io.circe" %% "circe-generic" % circeVersion,
      "io.circe" %% "circe-parser" % circeVersion,
    )
  )
  .dependsOn(core)

// openapi

lazy val openapiModel: Project = (project in file("openapi/openapi-model"))
  .settings(commonSettings: _*)
  .settings(
    name := "tapir-openapi-model"
  )

lazy val openapiCirce: Project = (project in file("openapi/openapi-circe"))
  .settings(commonSettings: _*)
  .settings(
    libraryDependencies ++= Seq(
      "io.circe" %% "circe-core" % circeVersion,
      "io.circe" %% "circe-parser" % circeVersion,
      "io.circe" %% "circe-generic" % circeVersion
    ),
    name := "tapir-openapi-circe"
  )
  .dependsOn(openapiModel)

lazy val openapiCirceYaml: Project = (project in file("openapi/openapi-circe-yaml"))
  .settings(commonSettings: _*)
  .settings(
    libraryDependencies ++= Seq(
      "io.circe" %% "circe-yaml" % "0.10.0"
    ),
    name := "tapir-openapi-circe-yaml"
  )
  .dependsOn(openapiCirce)

// docs

lazy val openapiDocs: Project = (project in file("docs/openapi-docs"))
  .settings(commonSettings: _*)
  .settings(
    name := "tapir-openapi-docs"
  )
  .dependsOn(openapiModel, core, tests % "test", openapiCirceYaml % "test")

// server

lazy val serverTests: Project = (project in file("server/tests"))
  .settings(commonSettings: _*)
  .settings(
    name := "tapir-server-tests",
    publishArtifact := false,
    libraryDependencies ++= Seq("com.softwaremill.sttp" %% "async-http-client-backend-cats" % sttpVersion)
  )
  .dependsOn(tests)

lazy val akkaHttpServer: Project = (project in file("server/akka-http-server"))
  .settings(commonSettings: _*)
  .settings(
    name := "tapir-akka-http-server",
    libraryDependencies ++= Seq(
      "com.typesafe.akka" %% "akka-http" % "10.1.8",
      "com.typesafe.akka" %% "akka-stream" % "2.5.23"
    )
  )
  .dependsOn(core, serverTests % "test")

lazy val http4sServer: Project = (project in file("server/http4s-server"))
  .settings(commonSettings: _*)
  .settings(
    name := "tapir-http4s-server",
    libraryDependencies ++= Seq("org.http4s" %% "http4s-blaze-server" % http4sVersion)
  )
  .dependsOn(core, serverTests % "test")

// client

lazy val clientTests: Project = (project in file("client/tests"))
  .settings(commonSettings: _*)
  .settings(
    name := "tapir-client-tests",
    publishArtifact := false,
    libraryDependencies ++= Seq(
      "org.http4s" %% "http4s-dsl" % http4sVersion,
      "org.http4s" %% "http4s-blaze-server" % http4sVersion,
      "org.http4s" %% "http4s-circe" % http4sVersion
    )
  )
  .dependsOn(tests)

lazy val sttpClient: Project = (project in file("client/sttp-client"))
  .settings(commonSettings: _*)
  .settings(
    name := "tapir-sttp-client",
    libraryDependencies ++= Seq(
      "com.softwaremill.sttp" %% "core" % sttpVersion,
      "com.softwaremill.sttp" %% "async-http-client-backend-fs2" % sttpVersion % "test"
    )
  )
  .dependsOn(core, clientTests % "test")

// other

lazy val playground: Project = (project in file("playground"))
  .settings(commonSettings: _*)
  .settings(
    name := "tapir-playground",
    libraryDependencies ++= Seq(
      "com.softwaremill.sttp" %% "akka-http-backend" % sttpVersion,
      "org.scalaz" %% "scalaz-zio" % "1.0-RC4",
      "org.scalaz" %% "scalaz-zio-interop-cats" % "1.0-RC4",
<<<<<<< HEAD
      "org.typelevel" %% "cats-effect" % "1.2.0",
      "org.webjars" % "swagger-ui" % "3.22.1",
      "io.swagger" % "swagger-annotations" % "1.5.22"
=======
      "org.typelevel" %% "cats-effect" % "1.3.1",
      "org.webjars" % "swagger-ui" % "3.22.1"
>>>>>>> 75dc61c0
    ),
    libraryDependencies ++= loggerDependencies,
    publishArtifact := false
  )
  .dependsOn(akkaHttpServer, http4sServer, sttpClient, openapiCirceYaml, openapiDocs, circeJson)<|MERGE_RESOLUTION|>--- conflicted
+++ resolved
@@ -190,14 +190,9 @@
       "com.softwaremill.sttp" %% "akka-http-backend" % sttpVersion,
       "org.scalaz" %% "scalaz-zio" % "1.0-RC4",
       "org.scalaz" %% "scalaz-zio-interop-cats" % "1.0-RC4",
-<<<<<<< HEAD
-      "org.typelevel" %% "cats-effect" % "1.2.0",
+      "org.typelevel" %% "cats-effect" % "1.3.1",
       "org.webjars" % "swagger-ui" % "3.22.1",
       "io.swagger" % "swagger-annotations" % "1.5.22"
-=======
-      "org.typelevel" %% "cats-effect" % "1.3.1",
-      "org.webjars" % "swagger-ui" % "3.22.1"
->>>>>>> 75dc61c0
     ),
     libraryDependencies ++= loggerDependencies,
     publishArtifact := false
