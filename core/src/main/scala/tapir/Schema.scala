package tapir

sealed trait Schema {
  def show: String
}

object Schema {
  case class SString(constraints: List[UnsafeConstraint[Constraint, SString]] = List()) extends Schema {
    def show: String = "string"
  }
  object SString {
    def apply(constraints: UnsafeConstraint[Constraint, SString]*): SString = SString(constraints.toList)
  }

  case class SInteger(constraints: List[UnsafeConstraint[Constraint, SInteger]] = List()) extends Schema {
    def show: String = "integer"
  }
  object SInteger {
    def apply(constraints: UnsafeConstraint[Constraint, SInteger]*): SInteger = SInteger(constraints.toList)
  }

  case class SNumber(constraints: List[UnsafeConstraint[Constraint, SNumber]] = List()) extends Schema {
    def show: String = "number"
  }
  object SNumber {
    def apply(constraints: UnsafeConstraint[Constraint, SNumber]*): SNumber = SNumber(constraints.toList)
  }

  case object SBoolean extends Schema {
    def show: String = "boolean"
  }

  case class SObject(info: SObjectInfo, fields: Iterable[(String, Schema)], required: Iterable[String]) extends Schema {
    def show: String = s"object(${fields.map(f => s"${f._1}->${f._2.show}").mkString(",")};required:${required.mkString(",")})"
  }

  case class SArray(element: Schema, constraints: List[UnsafeConstraint[Constraint, SArray]] = List()) extends Schema {
    def show: String = s"array(${element.show})"
  }
  object SArray {
    def apply(element: Schema, constraints: UnsafeConstraint[Constraint, SArray]*): SArray = SArray(element, constraints.toList)
  }

  case class SBinary(constraints: List[UnsafeConstraint[Constraint, SBinary]] = List()) extends Schema {
    def show: String = "binary"
  }
<<<<<<< HEAD
  object SBinary {
    def apply(constraints: UnsafeConstraint[Constraint, SBinary]*): SBinary = SBinary(constraints.toList)
=======
  case object SDate extends Schema {
    def show: String = "date"
  }
  case object SDateTime extends Schema {
    def show: String = "date-time"
>>>>>>> 1616b55f
  }

  case class SRef(fullName: String) extends Schema {
    def show: String = s"ref($fullName)"
  }

  case class SObjectInfo(shortName: String, fullName: String)
}<|MERGE_RESOLUTION|>--- conflicted
+++ resolved
@@ -44,16 +44,15 @@
   case class SBinary(constraints: List[UnsafeConstraint[Constraint, SBinary]] = List()) extends Schema {
     def show: String = "binary"
   }
-<<<<<<< HEAD
   object SBinary {
     def apply(constraints: UnsafeConstraint[Constraint, SBinary]*): SBinary = SBinary(constraints.toList)
-=======
+  }
+
   case object SDate extends Schema {
     def show: String = "date"
   }
   case object SDateTime extends Schema {
     def show: String = "date-time"
->>>>>>> 1616b55f
   }
 
   case class SRef(fullName: String) extends Schema {
